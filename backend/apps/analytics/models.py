--- conflicted
+++ resolved
@@ -183,11 +183,7 @@
     Customer behavior and analytics data.
     """
     customer = models.ForeignKey(
-<<<<<<< HEAD
-        User,
-=======
         'customers.CustomerProfile',
->>>>>>> ad691ad3
         on_delete=models.CASCADE,
         related_name='analytics'
     )
